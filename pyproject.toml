--- conflicted
+++ resolved
@@ -73,11 +73,8 @@
 [tool.pyright]
 include = ['lxml-stubs']
 reportPrivateUsage = false
-<<<<<<< HEAD
 reportUnnecessaryIsInstance = false
-=======
 typeCheckingMode = 'strict'
->>>>>>> eb75f240
 
 [tool.mypy]
 packages = 'lxml-stubs'
